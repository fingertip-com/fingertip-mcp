--- conflicted
+++ resolved
@@ -1,17 +1,6 @@
-<<<<<<< HEAD
-# Fingertip MCP
+# @fingertip/mcp
 
 [![smithery badge](https://smithery.ai/badge/@fingertip-com/fingertip-mcp)](https://smithery.ai/server/@fingertip-com/fingertip-mcp)
-
-### Installing via Smithery
-
-To install fingertip-mcp for Claude Desktop automatically via [Smithery](https://smithery.ai/server/@fingertip-com/fingertip-mcp):
-
-```bash
-npx -y @smithery/cli install @fingertip-com/fingertip-mcp --client claude
-```
-=======
-# @fingertip/mcp
 
 A Model Context Protocol (MCP) server implementation for the Fingertip API, allowing AI assistants to interact with Fingertip's site management capabilities.
 
@@ -19,6 +8,14 @@
 
 ```bash
 npm install -g @fingertip/mcp
+```
+
+## Installing via Smithery
+
+To install fingertip-mcp for Claude Desktop automatically via [Smithery](https://smithery.ai/server/@fingertip-com/fingertip-mcp):
+
+```bash
+npx -y @smithery/cli install @fingertip-com/fingertip-mcp --client claude
 ```
 
 ## Usage
@@ -99,5 +96,4 @@
 
 ## License
 
-MIT
->>>>>>> 10b3527e
+MIT